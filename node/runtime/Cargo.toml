[package]
name = "node-runtime"
version = "2.0.0"
authors = ["Parity Technologies <admin@parity.io>"]
edition = "2018"
build = "build.rs"

[dependencies]
integer-sqrt = { version = "0.1.2" }
safe-mix = { version = "1.0", default-features = false }
parity-codec = { version = "3.5.4", default-features = false, features = ["derive"] }
substrate-primitives = { path = "../../core/primitives", default-features = false }
client = { package = "substrate-client", path = "../../core/client", default-features = false }
rstd = { package = "sr-std", path = "../../core/sr-std", default-features = false }
runtime_primitives = { package = "sr-primitives", path = "../../core/sr-primitives", default-features = false }
offchain-primitives = { package = "substrate-offchain-primitives", path = "../../core/offchain/primitives", default-features = false }
version = { package = "sr-version", path = "../../core/sr-version", default-features = false }
support = { package = "srml-support", path = "../../srml/support", default-features = false }
aura = { package = "srml-aura", path = "../../srml/aura", default-features = false }
balances = { package = "srml-balances", path = "../../srml/balances", default-features = false }
contracts = { package = "srml-contracts", path = "../../srml/contracts", default-features = false }
council = { package = "srml-council", path = "../../srml/council", default-features = false }
democracy = { package = "srml-democracy", path = "../../srml/democracy", default-features = false }
executive = { package = "srml-executive", path = "../../srml/executive", default-features = false }
finality-tracker = { package = "srml-finality-tracker", path = "../../srml/finality-tracker", default-features = false }
grandpa = { package = "srml-grandpa", path = "../../srml/grandpa", default-features = false }
indices = { package = "srml-indices", path = "../../srml/indices", default-features = false }
session = { package = "srml-session", path = "../../srml/session", default-features = false }
staking = { package = "srml-staking", path = "../../srml/staking", default-features = false }
system = { package = "srml-system", path = "../../srml/system", default-features = false }
timestamp = { package = "srml-timestamp", path = "../../srml/timestamp", default-features = false }
treasury = { package = "srml-treasury", path = "../../srml/treasury", default-features = false }
sudo = { package = "srml-sudo", path = "../../srml/sudo", default-features = false }
node-primitives = { path = "../primitives", default-features = false }
consensus_aura = { package = "substrate-consensus-aura-primitives", path = "../../core/consensus/aura/primitives", default-features = false }
rustc-hex = { version = "2.0", optional = true }
serde = { version = "1.0", optional = true }
substrate-keyring = { path = "../../core/keyring", optional = true }

[build-dependencies]
wasm-builder-runner = { path = "../../core/utils/wasm-builder-runner" }

[features]
default = ["std"]
<<<<<<< HEAD
no_std = [
	"contract/core",
=======
core = [
	"contracts/core",
>>>>>>> 45515ea3
]
std = [
	"parity-codec/std",
	"substrate-primitives/std",
	"rstd/std",
	"runtime_primitives/std",
	"support/std",
	"aura/std",
	"balances/std",
	"contracts/std",
	"council/std",
	"democracy/std",
	"executive/std",
	"finality-tracker/std",
	"grandpa/std",
	"indices/std",
	"session/std",
	"staking/std",
	"system/std",
	"timestamp/std",
	"treasury/std",
	"sudo/std",
	"version/std",
	"node-primitives/std",
	"serde",
	"safe-mix/std",
	"client/std",
	"consensus_aura/std",
	"rustc-hex",
	"substrate-keyring",
	"offchain-primitives/std",
]<|MERGE_RESOLUTION|>--- conflicted
+++ resolved
@@ -42,13 +42,8 @@
 
 [features]
 default = ["std"]
-<<<<<<< HEAD
 no_std = [
 	"contract/core",
-=======
-core = [
-	"contracts/core",
->>>>>>> 45515ea3
 ]
 std = [
 	"parity-codec/std",
