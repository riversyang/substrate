[package]
name = "substrate-test-runtime"
version = "2.0.0"
authors = ["Parity Technologies <admin@parity.io>"]
edition = "2018"
build = "build.rs"

[dependencies]
log = { version = "0.4", optional = true }
serde = { version = "1.0", optional = true, features = ["derive"] }
parity-codec = { version = "3.3", default-features = false, features = ["derive"] }
keyring = { package = "substrate-keyring", path = "../keyring", optional = true }
substrate-client = { path = "../client", default-features = false }
primitives = { package = "substrate-primitives", path = "../primitives", default-features = false }
inherents = { package = "substrate-inherents", path = "../inherents", default-features = false }
consensus_aura = { package = "substrate-consensus-aura-primitives", path = "../consensus/aura/primitives", default-features = false }
consensus_babe = { package = "substrate-consensus-babe-primitives", path = "../consensus/babe/primitives", default-features = false }
rstd = { package = "sr-std", path = "../sr-std", default-features = false }
runtime_io = { package = "sr-io", path = "../sr-io", default-features = false }
runtime_primitives = { package = "sr-primitives", path = "../sr-primitives", default-features = false }
runtime_version = { package = "sr-version", path = "../sr-version", default-features = false }
runtime_support = { package = "srml-support", path = "../../srml/support", default-features = false }
substrate-trie = { path = "../trie", default-features = false }
trie-db = { version = "0.12", default-features = false }
memory-db = { version = "0.12", default-features = false }
offchain-primitives = { package = "substrate-offchain-primitives", path = "../offchain/primitives", default-features = false}
executive = { package = "srml-executive", path = "../../srml/executive", default-features = false }
cfg-if = "0.1.6"

[dev-dependencies]
substrate-executor = { path = "../executor" }
substrate-test-runtime-client = { path = "./client" }

[build-dependencies]
wasm-builder-runner = { path = "../utils/wasm-builder-runner" }

[features]
default = [
	"std",
]
no_std = []
std = [
	"log",
	"serde",
	"substrate-client/std",
	"keyring",
	"parity-codec/std",
	"rstd/std",
	"runtime_io/std",
	"runtime_support/std",
	"primitives/std",
	"inherents/std",
	"runtime_primitives/std",
	"runtime_version/std",
	"consensus_aura/std",
	"consensus_babe/std",
	"primitives/std",
	"substrate-trie/std",
	"trie-db/std",
	"memory-db/std",
	"offchain-primitives/std",
	"executive/std",
<<<<<<< HEAD
	"consensus_authorities/std",
]
=======
]
# If enabled, the WASM blob is added to the `GenesisConfig`.
include-wasm-blob = []
>>>>>>> b78dc002
<|MERGE_RESOLUTION|>--- conflicted
+++ resolved
@@ -60,11 +60,4 @@
 	"memory-db/std",
 	"offchain-primitives/std",
 	"executive/std",
-<<<<<<< HEAD
-	"consensus_authorities/std",
-]
-=======
-]
-# If enabled, the WASM blob is added to the `GenesisConfig`.
-include-wasm-blob = []
->>>>>>> b78dc002
+]